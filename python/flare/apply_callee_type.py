#!/usr/bin/env python
# Jay Smith
# jay.smith@fireeye.com
# 
########################################################################
# Copyright 2014 FireEye
#
# Fireye licenses this file to you under the Apache License, Version
# 2.0 (the "License"); you may not use this file except in compliance with the
# License. You may obtain a copy of the License at:
#
# http://www.apache.org/licenses/LICENSE-2.0
#
# Unless required by applicable law or agreed to in writing, software
# distributed under the License is distributed on an "AS IS" BASIS,
# WITHOUT WARRANTIES OR CONDITIONS OF ANY KIND, either express or
# implied. See the License for the specific language governing
# permissions and limitations under the License.
########################################################################
#
# Mostly a glorified wrapper around the apply_callee_tinfo() idasdk function.
# Useful for when IDA doesn't apply stack analysis to an indirect call,
# and you can identify the function prototype during reverse engineering.
#
########################################################################



import re
import sys
import ctypes
import logging

from PySide import QtGui
from PySide import QtCore 
from PySide.QtCore import Qt

import idc
import idaapi
import idautils

import jayutils

from apply_callee_type_widget import Ui_ApplyCalleeDialog

<<<<<<< HEAD
############################################################
# Several type-related functions aren't accessibly via IDAPython
# so have to do things with ctypes
idaname = "ida64" if idc.__EA64__ else "ida"
if sys.platform == "win32":
    g_dll = ctypes.windll[idaname + ".wll"]
elif sys.platform == "linux2":
    g_dll = ctypes.cdll["lib" + idaname + ".so"]
elif sys.platform == "darwin":
    g_dll = ctypes.cdll["lib" + idaname + ".dylib"]

############################################################
# Specifying function types for a few IDA SDK functions to keep the 
# pointer-to-pointer args clear.
get_named_type = g_dll.get_named_type
get_named_type.argtypes = [
    ctypes.c_void_p,                                #const til_t *ti,
    ctypes.c_char_p,                                #const char *name,
    ctypes.c_int,                                   #int ntf_flags,
    ctypes.POINTER(ctypes.POINTER(ctypes.c_ubyte)), #const type_t **type=NULL,
    ctypes.POINTER(ctypes.POINTER(ctypes.c_ubyte)), #const p_list **fields=NULL,
    ctypes.POINTER(ctypes.POINTER(ctypes.c_ubyte)), #const char **cmt=NULL,
    ctypes.POINTER(ctypes.POINTER(ctypes.c_ubyte)), #const p_list **fieldcmts=NULL,
    ctypes.POINTER(ctypes.c_ulong),                 #sclass_t *sclass=NULL,
    ctypes.POINTER(ctypes.c_ulong),                 #uint32 *value=NULL);
]

#
MSDN_MACROS = [
' _In_ ',
' _Out_ ', 
' _Inout_ ',

]

=======
>>>>>>> 6b122460
def predFunc(*args):
    print 'Running predFunc: %s' % str(args)

def manualTypeCopy(dest, destOff, destLen, src):
    '''Copies an IDA type 'string' to the given location'''
    i = 0
    while (i+destOff) < destLen:
        dest[i+destOff] = chr(src[i])
        if (src[i] == 0) or (src[i] == '\x00'):
            break
        i += 1



class ApplyCalleeTypeRunner(object):
    def __init__(self):
        self.logger = jayutils.getLogger('ApplyCalleeType')

    def getUserDeclType(self, decl):
        tinfo = idaapi.tinfo_t()
        ret = idaapi.parse_decl2(idaapi.cvar.idati, decl, 'blah', tinfo, 0)
        if not ret:
            self.logger.info('parse_decl2 failed')
            return None
        return tinfo

    def getLocalType(self):
        ret = idaapi.choose_local_tinfo(idaapi.cvar.idati, 'Choose local type to apply', None, None)
        if not ret:
            self.logger.debug('User canceled. Bailing out')
            return
        #ret is a numbered type rather than the name
        tinfo = idaapi.tinfo_t()
        tinfo.get_numbered_type(idaapi.cvar.idati, ret)
        return tinfo

    def getBuiltinGlobalType(self):

        # Ensure proper IDA Python methods are exposed
        if hasattr(idaapi, "get_named_type") and hasattr(idaapi.tinfo_t, "deserialize"):
            return self.getBuiltinGlobalTypePython()

        # Fall back to calling exports directly with Ctypes
        else:
            return self.getBuiltinGlobalTypeCtypes()

    def getBuiltinGlobalTypePython(self):
        self.logger.debug('Getting GlobalType the Python way')
        sym = idaapi.til_symbol_t()
        ret = idaapi.choose_named_type2(idaapi.cvar.idati, 'Choose type to apply', idaapi.NTF_SYMM, None, sym)
        if not ret:
            self.logger.debug('User canceled. Bailing out')
            return

        tuple = idaapi.get_named_type(sym.til, sym.name, 0)

        if tuple == None:
            self.logger.debug('Could not find %s', sym.name)
            return

        tinfo = idaapi.tinfo_t()
        tinfo.deserialize(sym.til, tuple[1], tuple[2])

        return tinfo

    def getBuiltinGlobalTypeCtypes(self):
        self.logger.debug('Getting GlobalType the Ctypes way')

        ############################################################
        # Several type-related functions aren't accessibly via IDAPython
        # so have to do things with ctypes
        idaname = "ida64" if idc.__EA64__ else "ida"
        if sys.platform == "win32":
            g_dll = ctypes.windll[idaname + ".wll"]
        elif sys.platform == "linux2":
            g_dll = ctypes.cdll["lib" + idaname + ".so"]
        elif sys.platform == "darwin":
            g_dll = ctypes.cdll["lib" + idaname + ".dylib"]

        ############################################################
        # Specifying function types for a few IDA SDK functions to keep the 
        # pointer-to-pointer args clear.
        get_named_type = g_dll.get_named_type
        get_named_type.argtypes = [
            ctypes.c_void_p,                                #const til_t *ti,
            ctypes.c_char_p,                                #const char *name,
            ctypes.c_int,                                   #int ntf_flags,
            ctypes.POINTER(ctypes.POINTER(ctypes.c_ubyte)), #const type_t **type=NULL,
            ctypes.POINTER(ctypes.POINTER(ctypes.c_ubyte)), #const p_list **fields=NULL,
            ctypes.POINTER(ctypes.POINTER(ctypes.c_ubyte)), #const char **cmt=NULL,
            ctypes.POINTER(ctypes.POINTER(ctypes.c_ubyte)), #const p_list **fieldcmts=NULL,
            ctypes.POINTER(ctypes.c_ulong),                 #sclass_t *sclass=NULL,
            ctypes.POINTER(ctypes.c_ulong),                 #uint32 *value=NULL);
        ]

        sym = idaapi.til_symbol_t()
        #dang - no predicate func support via idapython :(
        #idaapi.choose_named_type2(idaapi.cvar.idati, 'Choose type to apply', idaapi.NTF_SYMM, predFunc, sym)
        ret = idaapi.choose_named_type2(idaapi.cvar.idati, 'Choose type to apply', idaapi.NTF_SYMM, None, sym)
        if not ret:
            self.logger.debug('User canceled. Bailing out')
            return
        til = sym.til
        funcname = sym.name

        typ_type = ctypes.POINTER(ctypes.c_ubyte)()
        typ_fields = ctypes.POINTER(ctypes.c_ubyte)()
        typ_cmt = ctypes.POINTER(ctypes.c_ubyte)()
        typ_fieldcmts = ctypes.POINTER(ctypes.c_ubyte)()
        typ_sclass = ctypes.c_ulong()
        value = ctypes.c_ulong()
        ret = get_named_type(
                long(til.this),
                funcname, 
                idaapi.NTF_SYMM, 
                ctypes.byref(typ_type),
                ctypes.byref(typ_fields),
                ctypes.byref(typ_cmt),
                ctypes.byref(typ_fieldcmts),
                ctypes.byref(typ_sclass),
                ctypes.byref(value)
        )
        if ret == 0:
            self.logger.debug('Could not find %s', funcname)
            return
        ########################################
        # the following isn't needed, as moved to tinfo_t usage
        #if typ_type[0] != idaapi.BT_FUNC:
        #    #not positive that the first type value has to be BT_FUNC or not...
        #    # and whether it's important to only apply to funcs or not
        #    self.logger.debug('Found named type, but not a function: %s', funcname)
        #    return
        #type_arr = ctypes.create_string_buffer(0x400)
        #type_arr[0] = chr(idaapi.BT_PTR)
        #manualTypeCopy(type_arr, 1, len(type_arr), typ_type)
        #name_buffer = ctypes.create_string_buffer(0x400)
        #print_type_to_one_line(
        #    name_buffer, 
        #    len(name_buffer),
        #    long(til.this),
        #    typ_type,
        #    funcname,
        #    typ_cmt,
        #    typ_fields,
        #    typ_fieldcmts
        #)
        #self.logger.info('Found type: %s', name_buffer.value)
        ########################################
        #this works as well, but it's deprecated
        #self.logger.info('Trying to set type: %s', name_buffer.value)
        #ret = g_dll.apply_callee_type(
        #    ctypes.c_uint(here),
        #    type_arr,
        #    typ_fields
        #)
        tinfo = idaapi.tinfo_t()
        #self.logger.info('Trying to deserialize stuff')
        #self.logger.info('Type of til: %s', type(til))
        #self.logger.info('Type of typ_type: %s', type(typ_type))
        ret = g_dll.deserialize_tinfo(
            long(tinfo.this),
            long(til.this), 
            ctypes.byref(typ_type), 
            ctypes.byref(typ_fields),
            ctypes.byref(typ_fieldcmts)
        )
        return tinfo


    def convertUserType(self, stin):
        #get rid of param type macros ida can't parse
        for sub in MSDN_MACROS:
            stin = stin.replace(sub, '')
        return stin

    def run(self):
        self.logger.info('Starting up')
        try:
            here = idc.here()
            self.logger.info('Using ea: 0x%08x', here)
        
            if not idc.GetMnem(here).startswith('call'):
                self.logger.info('Not running at a call instruction. Bailing out now')
                return
            if idc.GetOpType(here, 0) == idc.o_near:
                self.logger.info("Cannot (or shouldn't) run when call optype is o_near")
                return

            dlg = ApplyCalleeTypeWidget()
            oldTo = idaapi.set_script_timeout(0)
            res = dlg.exec_()
            idaapi.set_script_timeout(oldTo)

            if res == QtGui.QDialog.DialogCode.Accepted:
                self.logger.debug('Dialog accepted. Input type: %d', dlg.inputType)
            else:
                self.logger.debug('Dialog rejected')
                return

            tinfo = None
            #check user input type
            if dlg.inputType == dlg.USER_TYPE:
                decl = self.convertUserType(str(dlg.getUserText()))
                tinfo = self.getUserDeclType(decl)
            elif dlg.inputType == dlg.STANDARD_TYPE:
                tinfo = self.getBuiltinGlobalType()
            elif dlg.inputType == dlg.LOCAL_TYPE:
                tinfo = self.getLocalType()
            else:
                self.logger.info('Bad user input type')
                return
            if tinfo is None:
                self.logger.debug('Bailing due to null tinfo')
                return
            #self.logger.info('Deserialize result: %r', ret)
            #not 100% sure if i need to explicitly convert from func to funcptr - seemed
            # to pretty much work without this, but doing it just to be sure
            if not tinfo.is_funcptr():
                self.logger.debug('Converting to func pointer')
                tinfo.create_ptr(tinfo)
            typename = idaapi.print_tinfo('', 0, 0, idaapi.PRTYPE_1LINE, tinfo, '', '')
            self.logger.info('Applying tinfo: "%s"', str(typename))
            #both applying callee type & setting op type -> not sure if both are needed?
            # set op type causes change in hexrays decompilation
            # apply callee type updates ida's stack analysis
            ret = idaapi.apply_callee_tinfo(here, tinfo)
            ret = idaapi.set_op_tinfo2(here, 0, tinfo)
            self.logger.debug('set_op_tinfo2 result: %r', ret)

        except Exception, err:
            self.logger.exception("Exception caught: %s", str(err))

class ApplyCalleeTypeWidget(QtGui.QDialog):
    UNKNOWN_TYPE    = 0
    USER_TYPE       = 1
    STANDARD_TYPE   = 2
    LOCAL_TYPE      = 3

    def __init__(self, parent=None):
        QtGui.QDialog.__init__(self, parent)
        try:
            self.logger = jayutils.getLogger('ApplyCalleeTypeWidget')
            self.tinfo = None
            self.inputType = self.USER_TYPE
            self.logger.debug('ApplyCalleeTypeWidge starting up')
            self.ui = Ui_ApplyCalleeDialog()
            self.ui.setupUi(self)
            self.ui.te_userTypeText.setTabChangesFocus(True)
            self.ui.pb_useStandardType.clicked.connect(self.onStandardPress)
            self.ui.pb_useLocalType.clicked.connect(self.onLocalPress)
        except Exception, err:
            self.logger.exception('Error during init: %s', str(err))
    
    def getUserText(self):
        return self.ui.te_userTypeText.toPlainText()

    def onLocalPress(self):
        self.logger.debug('LOCAL_TYPE')
        self.inputType = self.LOCAL_TYPE
        self.accept()

    def onStandardPress(self):
        self.logger.debug('STANDARD_TYPE')
        self.inputType = self.STANDARD_TYPE
        self.accept()


def main():
    logger = jayutils.configLogger('', logging.DEBUG)
    #logger = jayutils.configLogger('', logging.INFO)
    launcher = ApplyCalleeTypeRunner()
    launcher.run()

if __name__ == '__main__':
    main()
<|MERGE_RESOLUTION|>--- conflicted
+++ resolved
@@ -43,44 +43,7 @@
 
 from apply_callee_type_widget import Ui_ApplyCalleeDialog
 
-<<<<<<< HEAD
-############################################################
-# Several type-related functions aren't accessibly via IDAPython
-# so have to do things with ctypes
-idaname = "ida64" if idc.__EA64__ else "ida"
-if sys.platform == "win32":
-    g_dll = ctypes.windll[idaname + ".wll"]
-elif sys.platform == "linux2":
-    g_dll = ctypes.cdll["lib" + idaname + ".so"]
-elif sys.platform == "darwin":
-    g_dll = ctypes.cdll["lib" + idaname + ".dylib"]
-
-############################################################
-# Specifying function types for a few IDA SDK functions to keep the 
-# pointer-to-pointer args clear.
-get_named_type = g_dll.get_named_type
-get_named_type.argtypes = [
-    ctypes.c_void_p,                                #const til_t *ti,
-    ctypes.c_char_p,                                #const char *name,
-    ctypes.c_int,                                   #int ntf_flags,
-    ctypes.POINTER(ctypes.POINTER(ctypes.c_ubyte)), #const type_t **type=NULL,
-    ctypes.POINTER(ctypes.POINTER(ctypes.c_ubyte)), #const p_list **fields=NULL,
-    ctypes.POINTER(ctypes.POINTER(ctypes.c_ubyte)), #const char **cmt=NULL,
-    ctypes.POINTER(ctypes.POINTER(ctypes.c_ubyte)), #const p_list **fieldcmts=NULL,
-    ctypes.POINTER(ctypes.c_ulong),                 #sclass_t *sclass=NULL,
-    ctypes.POINTER(ctypes.c_ulong),                 #uint32 *value=NULL);
-]
-
-#
-MSDN_MACROS = [
-' _In_ ',
-' _Out_ ', 
-' _Inout_ ',
-
-]
-
-=======
->>>>>>> 6b122460
+
 def predFunc(*args):
     print 'Running predFunc: %s' % str(args)
 
